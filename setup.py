--- conflicted
+++ resolved
@@ -49,12 +49,8 @@
         'django',
         'psycopg2',
         'requests',
-<<<<<<< HEAD
-        'ansible',
+        'djangorestframework',
         'packageurl-python',
-=======
-        'djangorestframework',
->>>>>>> d6497704
     ],
     entry_points={
         'console_scripts': [
